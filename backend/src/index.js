--- conflicted
+++ resolved
@@ -58,12 +58,8 @@
   'http://160.187.22.41:3008',  // Local server
   'https://stairs.astroraag.com',      // Production frontend
   'https://www.stairs.astroraag.com',
-<<<<<<< HEAD
   'http://www.portal.stairs.org.in', 
   'https://portal.stairs.org.in'   
-=======
-  'https://portal.stairs.org.in'  // Production frontend with www
->>>>>>> 2ec920b2
 ];
 
 app.use((req, res, next) => {
