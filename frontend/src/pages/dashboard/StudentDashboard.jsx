--- conflicted
+++ resolved
@@ -3,6 +3,7 @@
 import CoachCard from '../../components/CoachCard';
 import Spinner from '../../components/Spinner';
 import Modal from '../../components/Modal';
+import { useNavigate } from 'react-router-dom';
 import { useNavigate } from 'react-router-dom';
 
 const StudentDashboard = () => {
@@ -12,6 +13,7 @@
   const [showCoachModal, setShowCoachModal] = useState(false);
   const [connectedCoaches, setConnectedCoaches] = useState([]);
   const [activeTab, setActiveTab] = useState('overview');
+  const navigate = useNavigate();
   const navigate = useNavigate();
 
   // Get user profile from localStorage
@@ -38,10 +40,6 @@
   const handleUpdateProfile = () => {
     navigate('/student/profile');
   };
-<<<<<<< HEAD
-=======
-  };
->>>>>>> e16d9988
 
   const loadDashboardData = async () => {
     try {
